--- conflicted
+++ resolved
@@ -399,7 +399,6 @@
         else:
             pywikibot.output('No violation found!')
 
-<<<<<<< HEAD
 def db_changes_from_list_generator(site, page_of_pages, days=8):
     """
     Generator for changes to pages linked from a specific page
@@ -469,12 +468,9 @@
         changes.append((pywikibot.Page(site, title.decode('utf-8')), curid, prev_id))
     pywikibot.output('Num changes: %i' % len(changes))
     return changes
-    
-def db_changes_generator(site, talk_template=None, days=0.125):
-=======
+
 
 def db_changes_generator(site, talk_template=None, days=1):
->>>>>>> 7776015c
     """
     Generator for changes in specific wikiproject
     """
